import os
import pickle
import numpy as np
import logging
from amoeba_state import AmoebaState


class Player:
    def __init__(self, rng: np.random.Generator, logger: logging.Logger, metabolism: float, goal_size: int,
                 precomp_dir: str) -> None:
        """Initialise the player with the basic amoeba information

            Args:
                rng (np.random.Generator): numpy random number generator, use this for same player behavior across run
                logger (logging.Logger): logger use this like logger.info("message")
                metabolism (float): the percentage of amoeba cells, that can move
                goal_size (int): the size the amoeba must reach
                precomp_dir (str): Directory path to store/load pre-computation
        """

        # precomp_path = os.path.join(precomp_dir, "{}.pkl".format(map_path))

        # # precompute check
        # if os.path.isfile(precomp_path):
        #     # Getting back the objects:
        #     with open(precomp_path, "rb") as f:
        #         self.obj0, self.obj1, self.obj2 = pickle.load(f)
        # else:
        #     # Compute objects to store
        #     self.obj0, self.obj1, self.obj2 = _

        #     # Dump the objects
        #     with open(precomp_path, 'wb') as f:
        #         pickle.dump([self.obj0, self.obj1, self.obj2], f)

        self.rng = rng
        self.logger = logger
        self.metabolism = metabolism
        self.goal_size = goal_size
        self.current_size = goal_size / 4

    def move(self, last_percept, current_percept, info) -> (list, list, int):
        """Function which retrieves the current state of the amoeba map and returns an amoeba movement

            Args:
                last_percept (AmoebaState): contains state information after the previous move
                current_percept(AmoebaState): contains current state information
                info (int): byte (ranging from 0 to 256) to convey information from previous turn
            Returns:
                Tuple[List[Tuple[int, int]], List[Tuple[int, int]], int]: This function returns three variables:
                    1. A list of cells on the periphery that the amoeba retracts
                    2. A list of positions the retracted cells have moved to
                    3. A byte of information (values range from 0 to 255) that the amoeba can use
        """
        self.current_size = current_percept.current_size
        split, split_pt = self.split_amoeba(current_percept.amoeba_map)

        mini = min(5, int(self.current_size*self.metabolism))
<<<<<<< HEAD
=======

        num_cells = 5
        moveable_cells_backend = self.sample_backend(current_percept.amoeba_map, num_cells, split)
>>>>>>> 6ce1d983
        
        for i, j in current_percept.bacteria:
            current_percept.amoeba_map[i][j] = 1

        retract = self.sample_backend(current_percept.amoeba_map, mini, split)
        movable = self.find_movable_cells(retract, current_percept.periphery, current_percept.amoeba_map,
                                          current_percept.bacteria)
        moves = get_branch_tips(retract, movable, current_percept.amoeba_map, split, split_pt=None)

        move_num = min(mini, len(retract), len(movable))
        return retract[:move_num], moves[:move_num], 0

    def get_branch_tips(self, retract, movable, amoeba_map, split, split_pt):
        retract = np.array(retract)
        retract_even = retract[retract[:, 0]%2==0]
        retract_even[:, 1] += 1 # check cell next to the even retraction cell
        prioritize_rows = []
        curr_col = []
        for row in range(retract_even.shape[0]):
            if amoeba_map[retract_even[row]] == 0:
                # no cell next to even retraction cell
                prioritize_rows.append(row)
                curr_col.append(retract_even[row, 1]-1)

        movable_cells = np.array(movable)
        rightmost_cells = movable_cells[movable_cells[:, 1]<=split_pt] if split else movable_cells
        rightmost_val = movable_cells.max(axis=1)

        moves = []
        for i in len(prioritize_rows):
            row = prioritize_rows[i]
            temp_move = (row, curr_col[i])
            for col in range(rightmost_val, curr_col[i]-1, -1):
                if amoeba_map[row, col] == 0 and amoeba_map[row-1, col] == 1 and amoeba_map[row+1, col] == 1:
                    # check if new location connects prev row and next row
                    temp_move = (row, col)
                    break
            moves.append(temp_move)

        rightmost_cells = rightmost_cells[rightmost_cells[:, 0]%2==1] # keep only odd rows
        if rightmost_cells.shape[0] == 0:
            return moves

        rightmost_cells = rightmost_cells[(-rightmost_cells[:, 1]).argsort()] # sort cells by col
        rightmost_cells = rightmost_cells[np.unique(rightmost_cells[:, 0], return_index=True)[1]] # keep rightmost cell for each row
        target_col = rightmost_cells.max(axis=1)
        left_col = rightmost_cells.min(axis=1)
        if left_col == target_col:
            target_col += 1
        for i in range(rightmost_cells.shape[0]):
            col = rightmost_cells[i, 1]
            if col < target_col:
                moves.append((rightmost_cells[i, 0], col+1))

        return moves


    def find_movable_cells(self, retract, periphery, amoeba_map, bacteria):
        movable = []
        new_periphery = list(set(periphery).difference(set(retract)))
        for i, j in new_periphery:
            nbr = self.find_movable_neighbor(i, j, amoeba_map, bacteria)
            for x, y in nbr:
                if (x, y) not in movable:
                    movable.append((x, y))

        movable += retract

        return movable

    def find_movable_neighbor(self, x, y, amoeba_map, bacteria):
        out = []
        if (x, y) not in bacteria:
            if amoeba_map[x][(y - 1) % 100] == 0:
                out.append((x, (y - 1) % 100))
            if amoeba_map[x][(y + 1) % 100] == 0:
                out.append((x, (y + 1) % 100))
            if amoeba_map[(x - 1) % 100][y] == 0:
                out.append(((x - 1) % 100, y))
            if amoeba_map[(x + 1) % 100][y] == 0:
                out.append(((x + 1) % 100, y))

        return out

    def split_amoeba(self, amoeba_map) -> bool:
        split = False
        amoeba_begin = False
        amoeba_end = False
        split_col = 0

        for i in range(100):
            curr_column = amoeba_map[:, i]
            value = np.max(curr_column)
            if value == 1:
                if not amoeba_begin:
                    amoeba_begin = True
                elif amoeba_end:
                    split = True
                    split_col = i - 1
                    break
            elif value == 0:
                if amoeba_begin:
                    amoeba_end = True

        return split, split_col

    def sample_column(self, column, num_cells):
        """Function that sample a column of the amoeba map

        Args:
            column (np.ndarray): 1D numpy array of the column
            num_cells (int): number of cells to sample

        Returns:
            move_cells: list of cells to move
        """
        move_cells = []
        # prioritize even row
        for i in range(column.shape[0]):
            if len(move_cells) == num_cells:
                break
            if column[i] == 1 and i % 2 == 0:
                move_cells.append(i)
        # append odd row
        for i in range(column.shape[0]):
            if len(move_cells) == num_cells:
                break
            if column[i] == 1 and i % 2 != 0:
                move_cells.append(i)
        return move_cells
        
    
    def sample_backend(self, amoeba_map, num_cells, split=False) -> list:
        """Function that smaple the backend of the amoeba
        
        Args:
            amoeba_map (np.ndarray): 2D numpy array of the current amoeba map
            num_cells (int): number of cells to sample
            split (bool): whether the amoeba has split or not
        Returns:
            move_cells: list of cells to move
        """
        def find_move_cells(start, num_cells, amoeba_map):
            move_cells = []
            for i in range(start, 100):
                if num_cells == 0:
                    break
                curr_column = amoeba_map[:, i]
                if np.max(curr_column) == 1:
                    additional_cells = self.sample_column(curr_column, num_cells)
                    move_cells += [(j, i) for j in additional_cells]
                    num_cells -=  len(additional_cells)
            return move_cells
        
        start = 0
        if split:
            start = None
            # move pass the first chunk of amoeba
            for i in range(0, 100):
                curr_column = amoeba_map[:, i]
                if np.max(curr_column) == 0:
                    start = i
                    break
        return find_move_cells(start, num_cells, amoeba_map)
                    
                    <|MERGE_RESOLUTION|>--- conflicted
+++ resolved
@@ -56,13 +56,7 @@
         split, split_pt = self.split_amoeba(current_percept.amoeba_map)
 
         mini = min(5, int(self.current_size*self.metabolism))
-<<<<<<< HEAD
-=======
-
-        num_cells = 5
-        moveable_cells_backend = self.sample_backend(current_percept.amoeba_map, num_cells, split)
->>>>>>> 6ce1d983
-        
+
         for i, j in current_percept.bacteria:
             current_percept.amoeba_map[i][j] = 1
 
