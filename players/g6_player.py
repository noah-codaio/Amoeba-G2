import os
import pickle
import numpy as np
import logging
from amoeba_state import AmoebaState
from matplotlib import pyplot as plt

EXTEND_COLOR = (np.random.rand(1,1,3) * 255).astype(int)
RETRACT_COLOR = (np.random.rand(1,1,3) * 255).astype(int)
AMOEABA_COLOR = (np.random.rand(1,1,3) * 255).astype(int)

class Drawer:
    def __init__(self):
        self.base = np.zeros((100, 100, 3))
    
    def draw(self, curr_percept, extract_coord, extend_coord):
        self.clear_graph()
        self._draw_amoeba(curr_percept)
        if len(extend_coord) != 0:
            self._draw_extend(extend_coord)
        if len(extract_coord) != 0:
            self._draw_retract(extract_coord)
        self.save()
    
    def _draw_extend(self, coord):
        x = np.array(coord)[:, 0]
        y = np.array(coord)[:, 1]
        self.base[x, y] = EXTEND_COLOR
    
    def _draw_retract(self, coord):
        x = np.array(coord)[:, 0]
        y = np.array(coord)[:, 1]
        self.base[x, y] = RETRACT_COLOR
    
    def _draw_amoeba(self, current_percept):
        coord = np.stack(np.where(current_percept.amoeba_map != 0), axis= 1)
        x = np.array(coord)[:, 0]
        y = np.array(coord)[:, 1]
        self.base[x, y] = AMOEABA_COLOR
    
    def clear_graph(self):
        self.base = np.zeros((100, 100, 3))
    
    def save(self, name='tmp.png'):
        plt.imsave(name, self.base.astype(np.uint8))

class Player:
    def __init__(self, rng: np.random.Generator, logger: logging.Logger, metabolism: float, goal_size: int,
                 precomp_dir: str) -> None:
        """Initialise the player with the basic amoeba information
            Args:
                rng (np.random.Generator): numpy random number generator, use this for same player behavior across run
                logger (logging.Logger): logger use this like logger.info("message")
                metabolism (float): the percentage of amoeba cells, that can move
                goal_size (int): the size the amoeba must reach
                precomp_dir (str): Directory path to store/load pre-computation
        """

        # precomp_path = os.path.join(precomp_dir, "{}.pkl".format(map_path))

        # # precompute check
        # if os.path.isfile(precomp_path):
        #     # Getting back the objects:
        #     with open(precomp_path, "rb") as f:
        #         self.obj0, self.obj1, self.obj2 = pickle.load(f)
        # else:
        #     # Compute objects to store
        #     self.obj0, self.obj1, self.obj2 = _

        #     # Dump the objects
        #     with open(precomp_path, 'wb') as f:
        #         pickle.dump([self.obj0, self.obj1, self.obj2], f)

        self.rng = rng
        self.logger = logger
        self.metabolism = metabolism
        self.goal_size = goal_size
        self.current_size = goal_size / 4
        self.drawer = Drawer()

    def move(self, last_percept, current_percept, info) -> (list, list, int):
        """Function which retrieves the current state of the amoeba map and returns an amoeba movement
            Args:
                last_percept (AmoebaState): contains state information after the previous move
                current_percept(AmoebaState): contains current state information
                info (int): byte (ranging from 0 to 256) to convey information from previous turn
            Returns:
                Tuple[List[Tuple[int, int]], List[Tuple[int, int]], int]: This function returns three variables:
                    1. A list of cells on the periphery that the amoeba retracts
                    2. A list of positions the retracted cells have moved to
                    3. A byte of information (values range from 0 to 255) that the amoeba can use
        """
        self.logger.info(f'----------------Turn {info}-----------------')
        self.current_size = current_percept.current_size

        info_binary  = format(info, '04b')
        
        split, split_row = self.split_amoeba(current_percept.amoeba_map)
        amoeba_map = self.concat_map(current_percept.amoeba_map, split, split_row)
        self.logger.info(f'split_row (exclusive): {split_row}')

        if info < 40:
<<<<<<< HEAD
        # reorganize, organize, forward
            stage = min(info, 2)
        else:
            stage = 3
        
        if stage == 0:
            print('reorganize')
            retract_list, expand_list = self.reorganize(
                amoeba_map, current_percept.periphery, current_percept.bacteria, split_row)
            if min(len(retract_list), len(expand_list)) == 0:
                info = 0
                stage = 1
            else:
                info = -1

        if stage == 1:
            print('organize')
            retract_list, expand_list = self.init_organize(
                amoeba_map, current_percept.periphery, current_percept.bacteria)
            if min(len(retract_list), len(expand_list)) == 0:
                info = 1
                stage = 2
=======
            # expand
            stage = 0
        elif info < 70:
            # forward
            stage = 1
        elif info >= 70:
            stage = 2
        
        if stage == 0:
            if info < 20:
                retract_list, expand_list = self.reorganize(
                    amoeba_map, current_percept.periphery, current_percept.bacteria, split_row)
>>>>>>> 97905e8d
            else:
                info = 0

        if stage == 2:
            print('forward')
            retract_list, expand_list = self.forward(
                amoeba_map, current_percept.amoeba_map, current_percept.periphery, current_percept.bacteria, split_row)

        if stage == 3:

            ##amoeba_loc = np.stack(np.where(amoeba_map == 1)).T.astype(int)
            #amoeba_loc = amoeba_loc[amoeba_loc[:, 1].argsort()]
           # bottom_side = np.max(amoeba_loc[:, 1])

            expand_list = self.box_to_sweeper_expand(
                    amoeba_map, int(self.current_size*self.metabolism))
            retract_list = self.box_to_sweeper_retract(
                    amoeba_map, current_percept.periphery, int(self.current_size*self.metabolism))
            if stage == 3 and len(retract_list) == 0:  
                # Close in
                col_one = self.find_first_tentacle(amoeba_map)
                print(col_one)
                print('close_in')
                retract_list, expand_list = self.close_in(amoeba_map)
            
            if len(retract_list) == 0:
                info = -1
                # i need some info here on whther the resulting shape has backbone thickness more than 1
                
            
        mini = min(int(self.current_size*self.metabolism), len(retract_list), len(expand_list))
        
        self.logger.info(f'retract: {retract_list[:mini]}')
        self.logger.info(f'expand: {expand_list[:mini]}')

        self.drawer.draw(current_percept, retract_list[:mini], expand_list[:mini])
        return retract_list[:mini], expand_list[:mini], info+1

    def concat_map(self, amoeba_map, split, split_row):
        amoeba_map = np.concatenate([amoeba_map, amoeba_map], axis=1)
        
        if not split:
            amoeba_map[:, 100:] = 0
        else:
            amoeba_map[:, :split_row+1] = 0
            amoeba_map[:, 100+split_row:] = 0

        return amoeba_map
    
    def forward(self, amoeba_map, amoeba_map_old, periphery, bacteria, split_row):
        retract_list = self.organize_retract(amoeba_map, periphery, min_num_per_col=1)
        movable = self.find_movable_cells(retract_list, periphery, amoeba_map_old, bacteria)
        expand_list = self.forward_expand(amoeba_map, movable, split_row)
        return retract_list, expand_list

    def init_organize(self, amoeba_map, periphery, bacteria):
        retract_list = self.organize_retract(amoeba_map, periphery)
        movable = self.find_movable_cells(retract_list, periphery, amoeba_map, bacteria)
        expand_list = self.organize_expand(amoeba_map, movable)
        return retract_list, expand_list

    def reorganize(self, amoeba_map, periphery, bacteria, split_row):
        retract_list = self.reorganize_retract(amoeba_map, periphery)
        movable = self.find_movable_cells(retract_list, periphery, amoeba_map, bacteria)
        expand_list = self.reorganize_expand(amoeba_map, movable, split_row)
        print('retract:', retract_list)
        print('expand:', expand_list)
        return retract_list, expand_list

    def forward_expand(self, amoeba_map, movable, split_row):
        expand_cells = []
        movable = np.array(movable).astype(int)

        #print(np.stack(np.where(amoeba_map==1)).T.astype(int))

        # wrap around
        if split_row == 0:
            movable[movable[:, 1]==0, 1] += 100
        else:
            movable[movable[:, 1]<split_row, 1] += 100

        #print(movable)
        frontline = []
        for i in range(movable.shape[0]):
            cell = tuple(movable[i])
            if amoeba_map[cell[0], cell[1]-1] == 1:
                frontline.append(cell)
        frontline = np.array(frontline).astype(int)
        min_row = frontline[:, 1].min()

        # check if min_row is too large, if so wait
        amoeba_loc = np.stack(np.where(amoeba_map == 1)).T.astype(int)
        cols, _ = np.unique(amoeba_loc[:, 0], return_counts=True)
        min_row_all = min_row - 1
        for col in cols:
            min_row_all = min(min_row_all, amoeba_loc[amoeba_loc[:, 0]==col][:, 1].max())

        # print(frontline, min_row)
        # print(amoeba_loc, min_row_all)

        if min_row > min_row_all + 2:
            return []

        for i in range(frontline.shape[0]):
            cell = frontline[i]
            if cell[1] == min_row:
                expand_cells.append(tuple(cell%100))

        return expand_cells

    def organize_retract(self, amoeba_map, periphery, min_num_per_col=2):
        amoeba_loc = np.stack(np.where(amoeba_map == 1)).T.astype(int)
        amoeba_loc = amoeba_loc[amoeba_loc[:, 1].argsort()]
        top_side = np.min(amoeba_loc[:, 1])
        bottom_side = np.max(amoeba_loc[:, 1])
        retract_list = []

        for row in range(top_side, bottom_side):

            row_array = np.where(amoeba_loc[:, 1] == row)[0]
            row_cells = amoeba_loc[row_array]
            columns = np.sort(row_cells[:, 0])

            for col in columns:
                # never move bottom-most row
                max_row = amoeba_loc[amoeba_loc[:, 0]==col][:, 1].max()
                if row == max_row: 
                    continue

                num_column = np.size(np.where(amoeba_loc[:, 0] == col)[0])
                #self.logger.info(f'num_col: {num_column}')
                if num_column > min_num_per_col:
                    cell = (col%100, row%100)
                    if cell in periphery:
                        retract_list.append(cell)
                        #self.logger.info(f'cell retract: {cell}')
                        cell_idx = (amoeba_loc[:, 0] == cell[0]) * (amoeba_loc[:, 1] == cell[1])
                        #self.logger.info(f'cell idx : {np.where(cell_idx==True)[0]}')
                        amoeba_loc = np.delete(amoeba_loc, np.where(cell_idx==True)[0], axis=0)

        return retract_list

    def reorganize_retract(self, amoeba_map, periphery):
        amoeba_loc = np.stack(np.where(amoeba_map == 1)).T.astype(int)
        amoeba_loc = amoeba_loc[amoeba_loc[:, 1].argsort()]
        top_side = np.min(amoeba_loc[:, 1])
        bottom_side = np.max(amoeba_loc[:, 1])
        retract_list = []

        for row in range(top_side, bottom_side):

            row_array = np.where(amoeba_loc[:, 1] == row)[0]
            row_cells = amoeba_loc[row_array]
            columns = np.sort(row_cells[:, 0])

            priorize_columns = []
            # priorize columns that's about to disconnect
            for i in range(columns.shape[0]):
                cell = (columns[i], row)
                if amoeba_map[cell[0], cell[1]+1] == 0 or amoeba_map[cell[0]-1, cell[1]]+amoeba_map[cell[0]+1, cell[1]] == 0:
                    priorize_columns.append(columns[i])
            priorize_columns = sorted(priorize_columns, reverse=True) 

            for col in priorize_columns:
                if row > bottom_side - 4: # do not retract bottom 3 rows
                    continue
                cell = (col%100, row%100)
                if cell in periphery:
                    retract_list.append(cell)
                    cell_idx = (amoeba_loc[:, 0] == cell[0]) * (amoeba_loc[:, 1] == cell[1])
                    amoeba_loc = np.delete(amoeba_loc, np.where(cell_idx==True)[0], axis=0)

        return retract_list

    def reorganize_expand(self, amoeba_map, movable, split_row):
        amoeba_loc = np.stack(np.where(amoeba_map==1)).T.astype(int)
        cols, count = np.unique(amoeba_loc[:, 0], return_counts=True)

        expand_cells = []
        movable = np.array(movable).astype(int)

        # wrap around
        if split_row == 0:
            movable[movable[:, 1]==0, 1] += 100
        else:
            movable[movable[:, 1]<split_row, 1] += 100

        max_row = movable[:, 1].max()
        movable = movable[movable[:, 1]!=max_row]
        movable = movable[movable[:, 1].argsort()[::-1]]

        for i in range(movable.shape[0]):
            cell = movable[i]
            if cell[0] < 4 or cell[0] > 95 or amoeba_map[cell[0], cell[1]] == 1:
                continue
            expand_cells.append(tuple(cell%100))

        return expand_cells[:10]

    def organize_expand(self, amoeba_map, movable):
        amoeba_loc = np.stack(np.where(amoeba_map==1)).T.astype(int)
        cols, count = np.unique(amoeba_loc[:, 0], return_counts=True)

        direction = [-1, 1]
        expand_cells = []
        for i, idx in enumerate([cols.argmin(), cols.argmax()]):
            col = cols[idx]
            col_count = count[idx]
            col_cells = amoeba_loc[amoeba_loc[:, 0]==col]

            cell = col_cells[col_cells[:, 1].argmax()]  # lowest cell
            if col_count < 2 or amoeba_map[cell[0], cell[1]-1] == 0:
                # expand to the bottom of the first/last col
                move = ((cell[0])%100, (cell[1]+1)%100)
                if move in movable:
                    expand_cells.append(move)

            # expand to an additional col
            for c_i in range(min(2, col_cells.shape[0])):
                cell = col_cells[-2:][c_i]
                if cell[0]+direction[i] < 4 or cell[0]+direction[i] > 95:
                    continue
                if amoeba_map[cell[0], cell[1]-1] == 0 and amoeba_map[cell[0], cell[1]+1] == 0:
                    continue
                move = ((cell[0]+direction[i])%100, (cell[1])%100)
                if move in movable:
                    expand_cells.append(move)

        return expand_cells


    def box_to_sweeper_retract(self, amoeba_map, periphery, mini):

        amoeba_loc = np.stack(np.where(amoeba_map == 1)).T.astype(int)
        amoeba_loc = amoeba_loc[amoeba_loc[:, 1].argsort()]
        top_side = np.min(amoeba_loc[:, 1])
        bottom_side = np.max(amoeba_loc[:, 1])
        retract_list = []


        max_row_length = np.NINF
        max_row = np.NINF
        for row in range(top_side, bottom_side+1):
            #print("here", row)
            row_array = np.where(amoeba_loc[:, 1] == row)[0]
            row_cells = amoeba_loc[row_array]
            row_len = len(row_cells)
            if row_len >= max_row_length -1:
                max_row_length = row_len
                max_row = row

        row_use = np.where(amoeba_loc[:, 1] == max_row)[0]
        row_cells = amoeba_loc[row_use]
        row_cells = row_cells[row_cells[:, 0].argsort()]

        tentacle_one = row_cells[1]
        tentacle_one = tentacle_one[0]
        tentacle_two = row_cells[-2]
        tentacle_two = tentacle_two[0]
        tentacle_three = row_cells[-3]
        tentacle_three = tentacle_three[0]

        for row in range(top_side, bottom_side):
           # print(row)
            if len(retract_list) == 3:
                break

            row_array = np.where(amoeba_loc[:, 1] == row)[0]
            row_cells = amoeba_loc[row_array]
            columns = np.sort(row_cells[:, 0])

            for col in columns:
                if len(retract_list) == 3:
                    break

               # print(max_row)
                if row >= max_row:
                    continue

                num_column = np.size(np.where(amoeba_loc[:, 0] == col)[0])

                if num_column > 1:# and col != tentacle_one and col != tentacle_two and col != tentacle_three:
                    #cell = (col, row)
                    cell = (col % 100, row % 100)
                    if cell in periphery:
                        retract_list.append(cell)
                        #self.logger.info(f'cell retract: {cell}')
                        cell_idx = (amoeba_loc[:, 0] == cell[0]) * (amoeba_loc[:, 1] == cell[1])
                        #self.logger.info(f'cell idx : {np.where(cell_idx == True)[0]}')
                        amoeba_loc = np.delete(amoeba_loc, np.where(cell_idx == True)[0], axis=0)

<<<<<<< HEAD
        #print("retract sweep", retract_list)
=======
        print("retract sweep", retract_list)
>>>>>>> 97905e8d
        #print(amoeba_loc)
        #quit()
        return retract_list

    def box_to_sweeper_expand(self, amoeba_map, mini):

        amoeba_loc = np.stack(np.where(amoeba_map == 1)).T.astype(int)
        amoeba_loc = amoeba_loc[amoeba_loc[:, 1].argsort()]
        top_side = np.min(amoeba_loc[:, 1])
        bottom_side = np.max(amoeba_loc[:, 1])
        expand_cells = []

        max_row_length = np.NINF
        max_row = np.NINF
        for row in range(top_side, bottom_side+1):
            row_array = np.where(amoeba_loc[:, 1] == row)[0]
            row_cells = amoeba_loc[row_array]
            row_len = len(row_cells)

            if row_len >= max_row_length:
                max_row_length = row_len
                max_row = row

        row_use = np.where(amoeba_loc[:, 1] == max_row)[0]
        row_cells = amoeba_loc[row_use]
        row_cells = row_cells[row_cells[:, 0].argsort()]

        tentacle_one = row_cells[1]
        col_one = tentacle_one[0]
        tentacle_one_column = np.where(amoeba_loc[:, 0] == col_one)[0]
        tentacle_one_column = amoeba_loc[tentacle_one_column]
        tentacle_one_column_new = np.where(tentacle_one_column[:, 1] > max_row)[0]
        tentacle_one_column_new = tentacle_one_column[tentacle_one_column_new]
        tentacle_one_len = len(tentacle_one_column_new)
        #mini = 100
        if tentacle_one_len < mini:
            expand_cell = np.max(tentacle_one_column[:, 1])
            expand_cell = (col_one % 100, (expand_cell + 1) % 100)
            expand_cells.append(expand_cell)

        tentacle_two = row_cells[-2]
        col_two = tentacle_two[0]
        tentacle_two_column = np.where(amoeba_loc[:, 0] == col_two)[0]
        tentacle_two_column = amoeba_loc[tentacle_two_column]
        tentacle_two_column_new = np.where(tentacle_two_column[:, 1] > max_row)[0]
        tentacle_two_column_new = tentacle_two_column[tentacle_two_column_new]
        tentacle_two_len = len(tentacle_two_column_new)
        # mini = 100
        if tentacle_two_len < mini:
            expand_cell = np.max(tentacle_two_column[:, 1])
            expand_cell = (col_two % 100, (expand_cell + 1) % 100)
            expand_cells.append(expand_cell)

        tentacle_three = row_cells[-3]
        col_three = tentacle_three[0]
        tentacle_three_column = np.where(amoeba_loc[:, 0] == col_three)[0]
        tentacle_three_column = amoeba_loc[tentacle_three_column]

        tentacle_three_column_new = np.where(tentacle_three_column[:, 1] > max_row)[0]
        tentacle_three_column_new = tentacle_three_column[tentacle_three_column_new]

        tentacle_three_len = len(tentacle_three_column_new)
        # mini = 100
        if tentacle_three_len < mini:
            expand_cell = np.max(tentacle_three_column[:, 1])
            expand_cell = (col_three % 100, (expand_cell + 1) % 100)
            expand_cells.append(expand_cell)
            #quit()

        #print("expand", expand_cells)
        return expand_cells

    def find_first_tentacle(self, amoeba_map):
        amoeba_loc = np.stack(np.where(amoeba_map == 1)).T.astype(int)
        amoeba_loc = amoeba_loc[amoeba_loc[:, 1].argsort()]
        top_side = np.min(amoeba_loc[:, 1])
        bottom_side = np.max(amoeba_loc[:, 1])

        max_row_length = np.NINF
        max_row = np.NINF
        for row in range(top_side, bottom_side + 1):
            row_array = np.where(amoeba_loc[:, 1] == row)[0]
            row_cells = amoeba_loc[row_array]
            row_len = len(row_cells)

            if row_len >= max_row_length:
                max_row_length = row_len
                max_row = row

        row_use = np.where(amoeba_loc[:, 1] == max_row)[0]
        row_cells = amoeba_loc[row_use]
        row_cells = row_cells[row_cells[:, 0].argsort()]

        tentacle_one = row_cells[1]
        col_one = tentacle_one[0]

        return col_one

    def find_movable_cells(self, retract, periphery, amoeba_map, bacteria):
        movable = []
        new_periphery = list(set(periphery).difference(set(retract)))
        for i, j in new_periphery:
            nbr = self.find_movable_neighbor(i, j, amoeba_map, bacteria)
            for x, y in nbr:
                if (x, y) not in movable:
                    movable.append((x, y))

        #movable += retract

        return movable

    def find_movable_neighbor(self, x, y, amoeba_map, bacteria):
        out = []
        if (x, y) not in bacteria:
            if amoeba_map[x][(y - 1) % 100] == 0:
                out.append((x, (y - 1) % 100))
            if amoeba_map[x][(y + 1) % 100] == 0:
                out.append((x, (y + 1) % 100))
            if amoeba_map[(x - 1) % 100][y] == 0:
                out.append(((x - 1) % 100, y))
            if amoeba_map[(x + 1) % 100][y] == 0:
                out.append(((x + 1) % 100, y))

        return out

    def split_amoeba(self, amoeba_map):
        split = False
        amoeba_begin = False
        amoeba_end = False
        split_row = 0

        for i in range(100):
            curr_row = amoeba_map[:, i]
            value = np.max(curr_row)
            if value == 1:
                if not amoeba_begin:
                    amoeba_begin = True
                elif amoeba_end:
                    split = True
                    split_row = i - 1
                    break
            elif value == 0:
                if amoeba_begin:
                    amoeba_end = True

        return split, split_row

    def get_continuous_chunk(self, array, start):
            """Get continuous chunk of an array starting from start
            Args:
                array (np.array): 1D np array
                start (int): where to start
            """
            assert(array[start] == 1)
            chunks = []
            for i in range(100):
                if array[(start + i) % 100] == 1:
                    chunks.append((start + i) % 100)
                else:
                    break
            return chunks
    
    def locate_tenticle(self, amoeba_map, tentacle_column, split=False):
        """Locate the moving tenticle of the amoeba
        
        Args:
            amoeba_map (np.array): The current amoeba map
            tenticle_length (int): The length of the tenticle
            
        
        Returns:
            list: The location of the cell on tenticle
        """
        # ASSUMPTION: the based row is the one with the maximum number of cell
        base_row = np.argmax(np.sum(amoeba_map, axis=0))
        tenticle_start_row = (base_row + 1) % 100
        # get the chunk of the moving tenticle
        chunk = self.get_continuous_chunk(amoeba_map[tentacle_column, :], tenticle_start_row)
        return chunk
        
    def is_singular(self, amoeba_map, tentacle_column, chunks):
        """Check if the tenticle is singular
        Args:
            amoeba_map (np.array): 2d np array
            tenticle_column (int): column of the moving tenticle (0 - 99)
            chunks (list[int]): rows of the moving tenticle
        """
        # check two side of the column
        for i in chunks:
            if amoeba_map[(tentacle_column + 1) % 100, i] == 1 or amoeba_map[(tentacle_column - 1) % 100, i] == 1:
                return False
        # check tip of the column
        if amoeba_map[tentacle_column, chunks[-1] + 1] == 1:
            return False 
        return True
    
    def relocate_extra_cells(self, amoeba_map, tentacle_column, chunks):
        pass    
    
    def move_tenticle(self, tentacle_column, chunks):
        retract = [(tentacle_column, i) for i in chunks]
        extend = [((tentacle_column + 1) % 100, i) for i in chunks]
        return retract, extend
    
    def is_singular_chunk(self, array):
        start = array.argmax()
        for i in range(array.sum()):
            if array[(start + i) % 100] == 0:
                return False
        return True
    
    def find_last_row(self, array, start):
        for i in range(100):
            if (array[start - i] == 1) and (array[start - i - 1] == 0):
                return start - i
        # wrap around somehow
        return None
    
    def close_in(self, amoeba_map):
        """Close in function for clashing formation
        Args:
            amoeba_map (_type_): 2d np array
            tenticle_column(int): column of the moving tenticle (0 - 99)
        """
        # locate the moving tenticle
        #tenticle_length = self.size * self.metabolism
        #moving_tenticle = None
        # possible for new cell eaten such that tenticle_length increases between moves
        #while moving_tenticle is None:
        start_row = np.argmax(np.sum(amoeba_map, axis=0)) + 1
        # assume no spliting
        # move right most cell to the adjacent left location
        # TODO
        # Pass in location of the opposing column
        target_column = self.find_first_tentacle(amoeba_map)
        # TODO
        # check height of the tenticle, if exceed max meta, shrink it
        extract = []
        extend = []
        for i in range(start_row, start_row+100):
            if amoeba_map[:, i].sum() == 0:
                # reach the end
                break
            if self.is_singular_chunk(amoeba_map[:, i]) and amoeba_map[:, i].argmax() == target_column:
                # singular chunk, no need to move
                continue
            row_reverse = amoeba_map[:, i][::-1]
            right_most_cell = len(row_reverse) - np.argmax(row_reverse) - 1
            for j in range(right_most_cell, -1, -1):
                curr_cell = amoeba_map[(j)%100, i]
                next_cell = amoeba_map[(j-1)%100, i]
                if curr_cell == 1 and next_cell == 0:
                    extract.append((right_most_cell, i % 100))
                    extend.append((j-1, i % 100))
                    break
        # check for excess column
        if i - start_row >= self.current_size * self.metabolism:
            # not enough cells to move all column
            # move the one on the top to the bottom first
            excess_column = np.where(amoeba_map[:, i - 1] == 1)[0]
            if not (len(excess_column) == 1 and target_column == excess_column[0]):
                new_extract = []
                new_extend = []
                for col in excess_column:
                    last_row = self.find_last_row(amoeba_map[col, :], i-1)
                    # move current cell to the bottom
                    new_extract.append((col, i-1))
                    new_extend.append((col, last_row + 1))
                return new_extract, new_extend
        return extract, extend<|MERGE_RESOLUTION|>--- conflicted
+++ resolved
@@ -100,7 +100,6 @@
         self.logger.info(f'split_row (exclusive): {split_row}')
 
         if info < 40:
-<<<<<<< HEAD
         # reorganize, organize, forward
             stage = min(info, 2)
         else:
@@ -123,20 +122,6 @@
             if min(len(retract_list), len(expand_list)) == 0:
                 info = 1
                 stage = 2
-=======
-            # expand
-            stage = 0
-        elif info < 70:
-            # forward
-            stage = 1
-        elif info >= 70:
-            stage = 2
-        
-        if stage == 0:
-            if info < 20:
-                retract_list, expand_list = self.reorganize(
-                    amoeba_map, current_percept.periphery, current_percept.bacteria, split_row)
->>>>>>> 97905e8d
             else:
                 info = 0
 
@@ -428,11 +413,7 @@
                         #self.logger.info(f'cell idx : {np.where(cell_idx == True)[0]}')
                         amoeba_loc = np.delete(amoeba_loc, np.where(cell_idx == True)[0], axis=0)
 
-<<<<<<< HEAD
         #print("retract sweep", retract_list)
-=======
-        print("retract sweep", retract_list)
->>>>>>> 97905e8d
         #print(amoeba_loc)
         #quit()
         return retract_list
