import os
import pickle
import numpy as np
import logging
from amoeba_state import AmoebaState
import math
from matplotlib import pyplot as plt

EXTEND_COLOR = (np.random.rand(1,1,3) * 255).astype(int)
RETRACT_COLOR = (np.random.rand(1,1,3) * 255).astype(int)
AMOEABA_COLOR = (np.random.rand(1,1,3) * 255).astype(int)

class Drawer:
    def __init__(self):
        self.base = np.zeros((100, 100, 3))
    
    def draw(self, curr_percept, extract_coord, extend_coord):
        self.clear_graph()
        self._draw_amoeba(curr_percept)
        if len(extend_coord) != 0:
            self._draw_extend(extend_coord)
        if len(extract_coord) != 0:
            self._draw_retract(extract_coord)
        self.save()
    
    def _draw_extend(self, coord):
        x = np.array(coord)[:, 0] % 100
        y = np.array(coord)[:, 1] % 100
        self.base[x, y] = EXTEND_COLOR
    
    def _draw_retract(self, coord):
        x = np.array(coord)[:, 0] % 100
        y = np.array(coord)[:, 1] % 100
        self.base[x, y] = RETRACT_COLOR
    
    def _draw_amoeba(self, current_percept):
        coord = np.stack(np.where(current_percept.amoeba_map != 0), axis= 1)
        x = np.array(coord)[:, 0] % 100
        y = np.array(coord)[:, 1] % 100
        self.base[x, y] = AMOEABA_COLOR
    
    def clear_graph(self):
        self.base = np.zeros((100, 100, 3))
    
    def save(self, name='tmp.png'):
        plt.imsave(name, self.base.astype(np.uint8))

class Player:
    def __init__(self, rng: np.random.Generator, logger: logging.Logger, metabolism: float, goal_size: int,
                 precomp_dir: str) -> None:
        """Initialise the player with the basic amoeba information
            Args:
                rng (np.random.Generator): numpy random number generator, use this for same player behavior across run
                logger (logging.Logger): logger use this like logger.info("message")
                metabolism (float): the percentage of amoeba cells, that can move
                goal_size (int): the size the amoeba must reach
                precomp_dir (str): Directory path to store/load pre-computation
        """

        # precomp_path = os.path.join(precomp_dir, "{}.pkl".format(map_path))

        # # precompute check
        # if os.path.isfile(precomp_path):
        #     # Getting back the objects:
        #     with open(precomp_path, "rb") as f:
        #         self.obj0, self.obj1, self.obj2 = pickle.load(f)
        # else:
        #     # Compute objects to store
        #     self.obj0, self.obj1, self.obj2 = _

        #     # Dump the objects
        #     with open(precomp_path, 'wb') as f:
        #         pickle.dump([self.obj0, self.obj1, self.obj2], f)

        self.rng = rng
        self.logger = logger
        self.metabolism = metabolism
        self.goal_size = goal_size
        self.current_size = goal_size / 4
        self.drawer = Drawer()

    def move(self, last_percept, current_percept, info) -> (list, list, int):
        """Function which retrieves the current state of the amoeba map and returns an amoeba movement
            Args:
                last_percept (AmoebaState): contains state information after the previous move
                current_percept(AmoebaState): contains current state information
                info (int): byte (ranging from 0 to 256) to convey information from previous turn
            Returns:
                Tuple[List[Tuple[int, int]], List[Tuple[int, int]], int]: This function returns three variables:
                    1. A list of cells on the periphery that the amoeba retracts
                    2. A list of positions the retracted cells have moved to
                    3. A byte of information (values range from 0 to 255) that the amoeba can use
        """
        self.logger.info(f'----------------Turn {info}-----------------')
        self.current_size = current_percept.current_size

        info_binary  = format(info, '04b')
        
        split, split_row = self.split_amoeba(current_percept.amoeba_map)
        amoeba_map = self.concat_map(current_percept.amoeba_map, split, split_row)
        self.logger.info(f'split_row (exclusive): {split_row}')

        amoeba_loc = np.stack(np.where(amoeba_map == 1)).T.astype(int)
        width = amoeba_loc[:, 0].max() - amoeba_loc[:, 0].min()
        height = amoeba_loc[:, 1].max() - amoeba_loc[:, 1].min()

        print(info, self.current_size / self.metabolism)

        if self.current_size / self.metabolism < 1000:
            forward_length = 50
        elif self.current_size / self.metabolism < 2000:
            forward_length = 70
        elif self.current_size / self.metabolism < 3000:
            forward_length = 90
        else:
            forward_length = 100

        if info < forward_length:
        # reorganize, organize, forward
            stage = min(info, 2)
        elif info == 255:
            stage = 4
        else:
            stage = 3
        
        # if self.current_size > 200:
        #     stage = min(info, 2)
        #     info = -1

<<<<<<< HEAD

=======
        amoeba_loc = np.stack(np.where(amoeba_map == 1)).T.astype(int)
        width = amoeba_loc[:, 0].max() - amoeba_loc[:, 0].min()
        
>>>>>>> 907f2813
        if stage == 3:
            if math.ceil(self.current_size*self.metabolism) < 6 or self.current_size < 25 or width < 8:
                stage = 0
        
        # if stage == 2 and self.box_shape(amoeba_loc, width, height):
        #     stage = 0

        if stage == 0:
            print('reorganize')
            retract_list, expand_list = self.reorganize(
                amoeba_map, current_percept.periphery, current_percept.bacteria, split_row)
            if min(len(retract_list), len(expand_list)) == 0:
                info = 0
                stage = 1
            else:
                info = -1

        if stage == 1:
            print('organize')
            retract_list, expand_list = self.init_organize(
                amoeba_map, current_percept.periphery, current_percept.bacteria)
            if amoeba_loc.shape[0] / width <= 3 or min(len(retract_list), len(expand_list)) == 0:
                info = 1
                stage = 2
            else:
                info = -1

        if stage == 2:
            print('forward')
            retract_list, expand_list = self.forward(
                amoeba_map, current_percept.amoeba_map, current_percept.periphery, current_percept.bacteria, split_row)

        if stage == 3:

            ##amoeba_loc = np.stack(np.where(amoeba_map == 1)).T.astype(int)
            #amoeba_loc = amoeba_loc[amoeba_loc[:, 1].argsort()]
           # bottom_side = np.max(amoeba_loc[:, 1])

            expand_list = self.box_to_sweeper_expand(
                    amoeba_map, math.ceil(self.current_size*self.metabolism))
            retract_list = self.box_to_sweeper_retract(
                    amoeba_map, current_percept.periphery, math.ceil(self.current_size*self.metabolism))
            if (len(retract_list) == 0 or len(expand_list) == 0):
                stage = 4


        if stage == 4:
            # Close in
            #col_one = self.find_first_tentacle(amoeba_map)
            #print(col_one)
            print('close_in')
            retract_list, expand_list = self.close_in(amoeba_map)
        
            if len(retract_list) == 0:
                info = -1
            else:
                info = 254
                
            
        mini = min(math.ceil(self.current_size*self.metabolism), len(retract_list), len(expand_list))
        
        self.logger.info(f'retract: {retract_list[:mini]}')
        self.logger.info(f'expand: {expand_list[:mini]}')

        self.drawer.draw(current_percept, retract_list[:mini], expand_list[:mini])
        #print(retract_list[:mini], expand_list[:mini], info+1)
        return retract_list[:mini], expand_list[:mini], info+1

    def box_shape(self, amoeba_loc, height, width):
        return (amoeba_loc.shape[0] > (height * width * 2/3))

    def concat_map(self, amoeba_map, split, split_row):
        amoeba_map = np.concatenate([amoeba_map, amoeba_map], axis=1)
        
        if not split:
            amoeba_map[:, 100:] = 0
        else:
            amoeba_map[:, :split_row+1] = 0
            amoeba_map[:, 100+split_row:] = 0

        return amoeba_map
    
    def forward(self, amoeba_map, amoeba_map_old, periphery, bacteria, split_row):
        retract_list = self.organize_retract(amoeba_map, periphery, min_num_per_col=1)
        movable = self.find_movable_cells(retract_list, periphery, amoeba_map_old, bacteria)
        expand_list = self.forward_expand(amoeba_map, movable, split_row)
        return retract_list, expand_list

    def init_organize(self, amoeba_map, periphery, bacteria):
        retract_list = self.organize_retract(amoeba_map, periphery, min_num_per_col=2)
        movable = self.find_movable_cells(retract_list, periphery, amoeba_map, bacteria)
        expand_list = self.organize_expand(amoeba_map, movable)
        return retract_list, expand_list

    def reorganize(self, amoeba_map, periphery, bacteria, split_row):
        retract_list = self.reorganize_retract(amoeba_map, periphery)
        movable = self.find_movable_cells(retract_list, periphery, amoeba_map, bacteria)
        expand_list = self.reorganize_expand(amoeba_map, movable, split_row)
        #print('retract:', retract_list)
        #print('expand:', expand_list)
        return retract_list, expand_list

    def forward_expand(self, amoeba_map, movable, split_row):
        expand_cells = []
        movable = np.array(movable).astype(int)

        #print(np.stack(np.where(amoeba_map==1)).T.astype(int))

        # wrap around
        if split_row == 0:
            movable[movable[:, 1]==0, 1] += 100
        else:
            movable[movable[:, 1]<split_row, 1] += 100

        #print(movable)
        frontline = []
        for i in range(movable.shape[0]):
            cell = tuple(movable[i])
            if amoeba_map[cell[0], cell[1]-1] == 1:
                frontline.append(cell)
        frontline = np.array(frontline).astype(int)
        min_row = frontline[:, 1].min()

        # check if min_row is too large, if so wait
        amoeba_loc = np.stack(np.where(amoeba_map == 1)).T.astype(int)
        cols, _ = np.unique(amoeba_loc[:, 0], return_counts=True)
        min_row_all = min_row - 1
        for col in cols:
            min_row_all = min(min_row_all, amoeba_loc[amoeba_loc[:, 0]==col][:, 1].max())

        # print(frontline, min_row)
        # print(amoeba_loc, min_row_all)

        if min_row > min_row_all + 2:
            return []

        for i in range(frontline.shape[0]):
            cell = frontline[i]
            if cell[1] == min_row:
                expand_cells.append(tuple(cell%100))

        return expand_cells

    def check_connect(self, amoeba_map, cell):
        if amoeba_map[cell[0], cell[1]-1] != 0:
            return False

        if amoeba_map[cell[0]-1, cell[1]+1] == 0 and amoeba_map[cell[0]-1, cell[1]] != 0:
            return False
        if amoeba_map[cell[0]+1, cell[1]+1] == 0 and amoeba_map[cell[0]+1, cell[1]] != 0:
            return False
        # if amoeba_map[cell[0]-1, cell[1]-1] == 0 and amoeba_map[cell[0]-1, cell[1]] != 0:
        #     return False
        # if amoeba_map[cell[0]+1, cell[1]-1] == 0 and amoeba_map[cell[0]+1, cell[1]] != 0:
        #     return False
        if amoeba_map[cell[0]-1, cell[1]] == 0 and amoeba_map[cell[0]+1, cell[1]] == 0 and amoeba_map[cell[0], cell[1]-1] != 0:
            return False

        return True

    def organize_retract(self, amoeba_map, periphery, min_num_per_col=2):
        amoeba_map =amoeba_map.copy()
        amoeba_loc = np.stack(np.where(amoeba_map == 1)).T.astype(int)
        amoeba_loc = amoeba_loc[amoeba_loc[:, 1].argsort()]
        top_side = np.min(amoeba_loc[:, 1])
        bottom_side = np.max(amoeba_loc[:, 1])
        retract_list = []
        left_side = np.min(amoeba_loc[:, 0])
        right_side = np.max(amoeba_loc[:, 0])

        for row in range(top_side, bottom_side):

            row_array = np.where(amoeba_loc[:, 1] == row)[0]
            row_cells = amoeba_loc[row_array]
            columns = np.sort(row_cells[:, 0])

            for col in columns:
                # never move bottom-most row
                max_row = amoeba_loc[amoeba_loc[:, 0]==col][:, 1].max()
                if row == max_row: 
                    continue

                num_column = np.size(np.where(amoeba_loc[:, 0] == col)[0])
                #self.logger.info(f'num_col: {num_column}')
                if num_column > min_num_per_col:
                    cell = (col%100, row%100)
                    if cell in periphery:
                        if col in (left_side, right_side) or self.check_connect(amoeba_map, cell):
                            retract_list.append(cell)
                            #self.logger.info(f'cell retract: {cell}')
                            cell_idx = (amoeba_loc[:, 0] == cell[0]) * (amoeba_loc[:, 1] == cell[1])
                            #self.logger.info(f'cell idx : {np.where(cell_idx==True)[0]}')
                            amoeba_loc = np.delete(amoeba_loc, np.where(cell_idx==True)[0], axis=0)
                            amoeba_map[col, row] = 0

        return retract_list

    def check_neighbors(self, amoeba_map, cell, count=0):
        num_neighbors = amoeba_map[cell[0]-1, cell[1]]+amoeba_map[cell[0]+1, cell[1]]+amoeba_map[cell[0], cell[1]-1]+amoeba_map[cell[0], cell[1]+1]
        return (num_neighbors <= 1)

    def reorganize_retract(self, amoeba_map, periphery):
        amoeba_map =amoeba_map.copy()
        amoeba_loc = np.stack(np.where(amoeba_map == 1)).T.astype(int)
        amoeba_loc = amoeba_loc[amoeba_loc[:, 1].argsort()]
        top_side = np.min(amoeba_loc[:, 1])
        bottom_side = np.max(amoeba_loc[:, 1])
        retract_list = []

        for row in range(top_side, bottom_side):

            row_array = np.where(amoeba_loc[:, 1] == row)[0]
            row_cells = amoeba_loc[row_array]
            columns = np.sort(row_cells[:, 0])

            if row > bottom_side - 2: # do not retract bottom 2 rows
                continue

            cols = sorted(columns.tolist(), reverse=True) 
            for col in cols:
                cell = (col%100, row%100)
                if self.check_neighbors(amoeba_map, (col, row)) and cell in periphery:
                    retract_list.append(cell)
                    cell_idx = (amoeba_loc[:, 0] == cell[0]) * (amoeba_loc[:, 1] == cell[1])
                    amoeba_loc = np.delete(amoeba_loc, np.where(cell_idx==True)[0], axis=0)
                    amoeba_map[col, row] = 0

            cols = sorted(columns.tolist(), reverse=False) 
            for col in cols:
                cell = (col%100, row%100)
                if self.check_neighbors(amoeba_map, (col, row)) and cell in periphery:
                    retract_list.append(cell)
                    cell_idx = (amoeba_loc[:, 0] == cell[0]) * (amoeba_loc[:, 1] == cell[1])
                    amoeba_loc = np.delete(amoeba_loc, np.where(cell_idx==True)[0], axis=0)
                    amoeba_map[col, row] = 0

        retract_list_nodup = []
        for c in retract_list:
            if not c in retract_list_nodup:
                retract_list_nodup.append(c)
        return retract_list_nodup

    def reorganize_expand(self, amoeba_map, movable, split_row):
        amoeba_loc = np.stack(np.where(amoeba_map==1)).T.astype(int)
        cols, count = np.unique(amoeba_loc[:, 0], return_counts=True)

        expand_cells = []
        movable = np.array(movable).astype(int)

        # wrap around
        if split_row == 0:
            movable[movable[:, 1]==0, 1] += 100
        else:
            movable[movable[:, 1]<split_row, 1] += 100

        max_row = movable[:, 1].max()
        movable = movable[movable[:, 1]!=max_row]
        movable = movable[movable[:, 1].argsort()[::-1]]

        for i in range(movable.shape[0]):
            cell = movable[i]
            if cell[0] < 10 or cell[0] > 89 or amoeba_map[cell[0], cell[1]] == 1:
                continue
            expand_cells.append(tuple(cell%100))

        return expand_cells[:10]
            

    def organize_expand(self, amoeba_map, movable):
        amoeba_loc = np.stack(np.where(amoeba_map==1)).T.astype(int)
        cols, count = np.unique(amoeba_loc[:, 0], return_counts=True)

        direction = [-1, 1]
        expand_cells = []
        for i, idx in enumerate([cols.argmin(), cols.argmax()]):
            col = cols[idx]
            col_count = count[idx]
            col_cells = amoeba_loc[amoeba_loc[:, 0]==col]

            cell = col_cells[col_cells[:, 1].argmax()]  # lowest cell
            if col_count < 2 or amoeba_map[cell[0], cell[1]-1] == 0:
                # expand to the bottom of the first/last col
                move = ((cell[0])%100, (cell[1]+1)%100)
                if move in movable:
                    expand_cells.append(move)

            # expand to an additional col
            for c_i in range(min(2, col_cells.shape[0])):
                cell = col_cells[-2:][c_i]
                if cell[0]+direction[i] < 10 or cell[0]+direction[i] > 89:
                    continue
                if amoeba_map[cell[0], cell[1]-1] == 0 and amoeba_map[cell[0], cell[1]+1] == 0:
                    continue
                move = ((cell[0]+direction[i])%100, (cell[1])%100)
                if move in movable:
                    expand_cells.append(move)

        return expand_cells


    def box_to_sweeper_retract(self, amoeba_map, periphery, mini):

        amoeba_loc = np.stack(np.where(amoeba_map == 1)).T.astype(int)
        amoeba_loc = amoeba_loc[amoeba_loc[:, 1].argsort()]
        top_side = np.min(amoeba_loc[:, 1])
        bottom_side = np.max(amoeba_loc[:, 1])
        retract_list = []


        max_row_length = np.NINF
        max_row = np.NINF
        for row in range(top_side, bottom_side+1):
            #print("here", row)
            row_array = np.where(amoeba_loc[:, 1] == row)[0]
            row_cells = amoeba_loc[row_array]
            row_len = len(row_cells)
            if row_len >= max_row_length -1:
                max_row_length = row_len
                max_row = row

        row_use = np.where(amoeba_loc[:, 1] == max_row)[0]
        row_cells = amoeba_loc[row_use]
        row_cells = row_cells[row_cells[:, 0].argsort()]

        tentacle_one = row_cells[1]
        tentacle_one = tentacle_one[0]
        tentacle_two = row_cells[-2]
        tentacle_two = tentacle_two[0]
        tentacle_three = row_cells[-3]
        tentacle_three = tentacle_three[0]

        for row in range(top_side, bottom_side):
           # print(row)
            if len(retract_list) == 3:
                break

            row_array = np.where(amoeba_loc[:, 1] == row)[0]
            row_cells = amoeba_loc[row_array]
            columns = np.sort(row_cells[:, 0])

            for col in columns:
                if len(retract_list) == 3:
                    break

               # print(max_row)
                if row >= max_row:
                    continue

                num_column = np.size(np.where(amoeba_loc[:, 0] == col)[0])

                if num_column > 1:# and col != tentacle_one and col != tentacle_two and col != tentacle_three:
                    #cell = (col, row)
                    cell = (col % 100, row % 100)
                    if cell in periphery:
                        retract_list.append(cell)
                        #self.logger.info(f'cell retract: {cell}')
                        cell_idx = (amoeba_loc[:, 0] == cell[0]) * (amoeba_loc[:, 1] == cell[1])
                        #self.logger.info(f'cell idx : {np.where(cell_idx == True)[0]}')
                        amoeba_loc = np.delete(amoeba_loc, np.where(cell_idx == True)[0], axis=0)

        print("retract sweep", retract_list)
        #print(amoeba_loc)
        #quit()
        return retract_list

    def box_to_sweeper_expand(self, amoeba_map, mini):

        amoeba_loc = np.stack(np.where(amoeba_map == 1)).T.astype(int)
        amoeba_loc = amoeba_loc[amoeba_loc[:, 1].argsort()]
        top_side = np.min(amoeba_loc[:, 1])
        bottom_side = np.max(amoeba_loc[:, 1])
        expand_cells = []

        max_row_length = np.NINF
        max_row = np.NINF
        for row in range(top_side, bottom_side+1):
            row_array = np.where(amoeba_loc[:, 1] == row)[0]
            row_cells = amoeba_loc[row_array]
            row_len = len(row_cells)

            if row_len >= max_row_length:
                max_row_length = row_len
                max_row = row

        row_use = np.where(amoeba_loc[:, 1] == max_row)[0]
        row_cells = amoeba_loc[row_use]
        row_cells = row_cells[row_cells[:, 0].argsort()]

        tentacle_one = row_cells[1]
        col_one = tentacle_one[0]
        tentacle_one_column = np.where(amoeba_loc[:, 0] == col_one)[0]
        tentacle_one_column = amoeba_loc[tentacle_one_column]
        tentacle_one_column_new = np.where(tentacle_one_column[:, 1] > max_row)[0]
        tentacle_one_column_new = tentacle_one_column[tentacle_one_column_new]
        tentacle_one_len = len(tentacle_one_column_new)

        if tentacle_one_len < mini:
            expand_cell = np.max(tentacle_one_column[:, 1])

            if abs(top_side - expand_cell % 100) > 5 or top_side < expand_cell % 100:
                expand_cell = (col_one % 100, (expand_cell + 1) % 100)
                expand_cells.append(expand_cell)

        tentacle_two = row_cells[-2]
        col_two = tentacle_two[0]
        tentacle_two_column = np.where(amoeba_loc[:, 0] == col_two)[0]
        tentacle_two_column = amoeba_loc[tentacle_two_column]
        tentacle_two_column_new = np.where(tentacle_two_column[:, 1] > max_row)[0]
        tentacle_two_column_new = tentacle_two_column[tentacle_two_column_new]
        tentacle_two_len = len(tentacle_two_column_new)
        # mini = 100
        if tentacle_two_len < mini:
            expand_cell = np.max(tentacle_two_column[:, 1])
            if abs(top_side - expand_cell % 100) > 5 or top_side < expand_cell % 100:
                expand_cell = (col_two % 100, (expand_cell + 1) % 100)
                expand_cells.append(expand_cell)

        tentacle_three = row_cells[-3]
        col_three = tentacle_three[0]
        tentacle_three_column = np.where(amoeba_loc[:, 0] == col_three)[0]
        tentacle_three_column = amoeba_loc[tentacle_three_column]

        tentacle_three_column_new = np.where(tentacle_three_column[:, 1] > max_row)[0]
        tentacle_three_column_new = tentacle_three_column[tentacle_three_column_new]

        tentacle_three_len = len(tentacle_three_column_new)
        # mini = 100
        if tentacle_three_len < mini:
            expand_cell = np.max(tentacle_three_column[:, 1])
            if abs(top_side - expand_cell % 100) > 5 or top_side < expand_cell % 100:
                expand_cell = (col_three % 100, (expand_cell + 1) % 100)
                expand_cells.append(expand_cell)
            #quit()

        print("expand", expand_cells)
        return expand_cells

    def find_first_tentacle(self, amoeba_map, start_row):
        # amoeba_loc = np.stack(np.where(amoeba_map == 1)).T.astype(int)
        # amoeba_loc = amoeba_loc[amoeba_loc[:, 1].argsort()]
        # top_side = np.min(amoeba_loc[:, 1])
        # bottom_side = np.max(amoeba_loc[:, 1])

        # max_row_length = np.NINF
        # max_row = np.NINF
        # for row in range(top_side, bottom_side + 1):
        #     row_array = np.where(amoeba_loc[:, 1] == row)[0]
        #     row_cells = amoeba_loc[row_array]
        #     row_len = len(row_cells)

        #     if row_len >= max_row_length:
        #         max_row_length = row_len
        #         max_row = row

        # row_use = np.where(amoeba_loc[:, 1] == max_row)[0]
        # row_cells = amoeba_loc[row_use]
        # row_cells = row_cells[row_cells[:, 0].argsort()]

        # tentacle_one = row_cells[1]
        # col_one = tentacle_one[0]

        sum_amoeba = np.sum(amoeba_map[:, start_row:], axis=1)
        ind = np.argsort(sum_amoeba)[-3:]
        col_one = np.min(ind)
        return col_one

    def find_movable_cells(self, retract, periphery, amoeba_map, bacteria):
        movable = []
        new_periphery = list(set(periphery).difference(set(retract)))
        for i, j in new_periphery:
            nbr = self.find_movable_neighbor(i, j, amoeba_map, bacteria)
            for x, y in nbr:
                if (x, y) not in movable:
                    movable.append((x, y))

        #movable += retract

        return movable

    def find_movable_neighbor(self, x, y, amoeba_map, bacteria):
        out = []
        if (x, y) not in bacteria:
            if amoeba_map[x][(y - 1) % 100] == 0:
                out.append((x, (y - 1) % 100))
            if amoeba_map[x][(y + 1) % 100] == 0:
                out.append((x, (y + 1) % 100))
            if amoeba_map[(x - 1) % 100][y] == 0:
                out.append(((x - 1) % 100, y))
            if amoeba_map[(x + 1) % 100][y] == 0:
                out.append(((x + 1) % 100, y))

        return out

    def split_amoeba(self, amoeba_map):
        split = False
        amoeba_begin = False
        amoeba_end = False
        split_row = 0

        for i in range(100):
            curr_row = amoeba_map[:, i]
            value = np.max(curr_row)
            if value == 1:
                if not amoeba_begin:
                    amoeba_begin = True
                elif amoeba_end:
                    split = True
                    split_row = i - 1
                    break
            elif value == 0:
                if amoeba_begin:
                    amoeba_end = True

        return split, split_row

    def get_continuous_chunk(self, array, start):
            """Get continuous chunk of an array starting from start
            Args:
                array (np.array): 1D np array
                start (int): where to start
            """
            assert(array[start] == 1)
            chunks = []
            for i in range(100):
                if array[(start + i) % 100] == 1:
                    chunks.append((start + i) % 100)
                else:
                    break
            return chunks
    
    def locate_tenticle(self, amoeba_map, tentacle_column, split=False):
        """Locate the moving tenticle of the amoeba
        
        Args:
            amoeba_map (np.array): The current amoeba map
            tenticle_length (int): The length of the tenticle
            
        
        Returns:
            list: The location of the cell on tenticle
        """
        # ASSUMPTION: the based row is the one with the maximum number of cell
        base_row = np.argmax(np.sum(amoeba_map, axis=0))
        tenticle_start_row = (base_row + 1) % 100
        # get the chunk of the moving tenticle
        chunk = self.get_continuous_chunk(amoeba_map[tentacle_column, :], tenticle_start_row)
        return chunk
        
    def is_singular(self, amoeba_map, tentacle_column, chunks):
        """Check if the tenticle is singular
        Args:
            amoeba_map (np.array): 2d np array
            tenticle_column (int): column of the moving tenticle (0 - 99)
            chunks (list[int]): rows of the moving tenticle
        """
        # check two side of the column
        for i in chunks:
            if amoeba_map[(tentacle_column + 1) % 100, i] == 1 or amoeba_map[(tentacle_column - 1) % 100, i] == 1:
                return False
        # check tip of the column
        if amoeba_map[tentacle_column, chunks[-1] + 1] == 1:
            return False 
        return True
      
    
    def move_tenticle(self, tentacle_column, chunks):
        retract = [(tentacle_column, i) for i in chunks]
        extend = [((tentacle_column + 1) % 100, i) for i in chunks]
        return retract, extend
    
    def is_singular_chunk(self, array):
        start = array.argmax()
        for i in range(array.sum()):
            if array[(start + i) % 100] == 0:
                return False
        return True
    
    def find_last_row(self, array):
        return array.argmax() - 1
    
    def find_start_row(self, amoeba_map):
        amoeba_loc = np.stack(np.where(amoeba_map == 1)).T.astype(int)
        amoeba_loc = amoeba_loc[amoeba_loc[:, 1].argsort()]
        top_side = np.min(amoeba_loc[:, 1])
        bottom_side = np.max(amoeba_loc[:, 1])

        max_row_length = np.NINF
        max_row = np.NINF
        for row in range(top_side, bottom_side+1):
            row_array = np.where(amoeba_loc[:, 1] == row)[0]
            row_cells = amoeba_loc[row_array]
            row_len = len(row_cells)

            if row_len >= max_row_length - 2:
                max_row_length = row_len
                max_row = row
                
        return max_row

    def find_left_most_none_singular_chunk(self, array, tmp):
        
        for i in range(98, 0, -1):
            next_cell = array[(i - 1)]
            curr_cell = array[i]
            prev_cell = array[(i + 1)]
            
            if curr_cell == 1 and prev_cell == 1 and next_cell == 0:
                return i - 1
                    
        return tmp
        
    
    def close_in(self, amoeba_map):
        """Close in function for clashing formation
        Args:
            amoeba_map (_type_): 2d np array
            tenticle_column(int): column of the moving tenticle (0 - 99)
        """
        # locate the moving tenticle
        #tenticle_length = self.size * self.metabolism
        #moving_tenticle = None
        # possible for new cell eaten such that tenticle_length increases between moves
        #while moving_tenticle is None:
        start_row = np.argmax(np.sum(amoeba_map, axis=0)) + 1
        start_row = self.find_start_row(amoeba_map) + 1
        
        # assume no spliting
        # move right most cell to the adjacent left location
        # TODO
        WALL = 10
        # Pass in location of the opposing column
        target_column = self.find_first_tentacle(amoeba_map, start_row)
        target_column = max(np.where(np.sum(amoeba_map, axis=1) != 0)[0][0], WALL)
        # TODO
        # check height of the tenticle, if exceed max meta, shrink it
        extract = []
        extend = []
        for i in range(start_row, start_row+100):
            
            if amoeba_map[:, i].sum() == 0:
                # reach the end
                break
            if self.is_singular_chunk(amoeba_map[:, i]) and amoeba_map[:, i].argmax() <= target_column:
                # singular chunk, no need to move
                continue
            row_reverse = amoeba_map[:, i][::-1]
            right_most_cell = len(row_reverse) - np.argmax(row_reverse) - 1
            
            if i == start_row:
                # find the right most chunk that arent of length 1
                row_special_col = self.find_left_most_none_singular_chunk(amoeba_map[:, i], right_most_cell)
                extract.append((right_most_cell, i % 100))
                extend.append((row_special_col, i % 100))
            else:
                for j in range(right_most_cell, -1, -1):
                    curr_cell = amoeba_map[(j)%100, i]
                    next_cell = amoeba_map[(j-1)%100, i]
                    if curr_cell == 1 and next_cell == 0:
                        extract.append((right_most_cell, i % 100))
                        extend.append((j-1, i % 100))
                        break
        # check for singular cell that arent on the target column
        # put it in the back
        if np.sum(amoeba_map[:, i-1]) == 1:
            col = amoeba_map[:, i-1].argmax() 
            #if col != target_column:
            new_extract = []
            new_extend = []
            last_row = self.find_last_row(amoeba_map[col, :])
            new_extract.append((col, (i-1) % 100))
            new_extend.append((col, last_row % 100))
            return new_extract, new_extend

        if np.sum(amoeba_map[:, i-1]) == 2 and not self.is_singular_chunk(amoeba_map[:, i-1]):
            new_extract = []
            new_extend = []
            
            single_cells = np.where(amoeba_map[:, i-1] == 1)[0]
            new_extract = []
            new_extend = []
            for col in single_cells:
                last_row = self.find_last_row(amoeba_map[col, :])
                new_extract.append((col, (i-1) % 100))
                new_extend.append((col, last_row % 100))
                
            return new_extract, new_extend


        # #check for excess column
        # if int(i - start_row) > math.ceil(self.current_size * self.metabolism):
        #     # not enough cells to move all column
        #     # move the one on the top to the bottom first
        #     excess_column = np.where(amoeba_map[:, i - 1] == 1)[0]
        #     if not (len(excess_column) == 1 and target_column == excess_column[0]):
        #         new_extract = []
        #         new_extend = []
        #         for col in excess_column:
        #             last_row = self.find_last_row(amoeba_map[col, :])
        #             # move current cell to the bottom
        #             new_extract.append((col, i-1))
        #             new_extend.append((col, last_row + 1))
        #         return new_extract, new_extend
        return extract, extend<|MERGE_RESOLUTION|>--- conflicted
+++ resolved
@@ -127,13 +127,6 @@
         #     stage = min(info, 2)
         #     info = -1
 
-<<<<<<< HEAD
-
-=======
-        amoeba_loc = np.stack(np.where(amoeba_map == 1)).T.astype(int)
-        width = amoeba_loc[:, 0].max() - amoeba_loc[:, 0].min()
-        
->>>>>>> 907f2813
         if stage == 3:
             if math.ceil(self.current_size*self.metabolism) < 6 or self.current_size < 25 or width < 8:
                 stage = 0
