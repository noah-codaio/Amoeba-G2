import os
import pickle
import numpy as np
import logging
from amoeba_state import AmoebaState


class Player:
    def __init__(self, rng: np.random.Generator, logger: logging.Logger, metabolism: float, goal_size: int,
                 precomp_dir: str) -> None:
        """Initialise the player with the basic amoeba information

            Args:
                rng (np.random.Generator): numpy random number generator, use this for same player behavior across run
                logger (logging.Logger): logger use this like logger.info("message")
                metabolism (float): the percentage of amoeba cells, that can move
                goal_size (int): the size the amoeba must reach
                precomp_dir (str): Directory path to store/load pre-computation
        """

        # precomp_path = os.path.join(precomp_dir, "{}.pkl".format(map_path))

        # # precompute check
        # if os.path.isfile(precomp_path):
        #     # Getting back the objects:
        #     with open(precomp_path, "rb") as f:
        #         self.obj0, self.obj1, self.obj2 = pickle.load(f)
        # else:
        #     # Compute objects to store
        #     self.obj0, self.obj1, self.obj2 = _

        #     # Dump the objects
        #     with open(precomp_path, 'wb') as f:
        #         pickle.dump([self.obj0, self.obj1, self.obj2], f)

        self.rng = rng
        self.logger = logger
        self.metabolism = metabolism
        self.goal_size = goal_size
        self.current_size = goal_size / 4

    def move(self, last_percept, current_percept, info) -> (list, list, int):
        """Function which retrieves the current state of the amoeba map and returns an amoeba movement

            Args:
                last_percept (AmoebaState): contains state information after the previous move
                current_percept(AmoebaState): contains current state information
                info (int): byte (ranging from 0 to 256) to convey information from previous turn
            Returns:
                Tuple[List[Tuple[int, int]], List[Tuple[int, int]], int]: This function returns three variables:
                    1. A list of cells on the periphery that the amoeba retracts
                    2. A list of positions the retracted cells have moved to
                    3. A byte of information (values range from 0 to 255) that the amoeba can use
        """
        self.current_size = current_percept.current_size
        split, split_pt = self.split_amoeba(current_percept.amoeba_map)

        mini = min(5, int(self.current_size*self.metabolism))

        num_cells = 5
        moveable_cells_backend = self.sample_backend(current_percept.amoeba_map, num_cells, split)
        
        for i, j in current_percept.bacteria:
            current_percept.amoeba_map[i][j] = 1

        
        
        
        retract = [tuple(i) for i in self.rng.choice(current_percept.periphery, replace=False, size=mini)]
        movable = self.find_movable_cells(retract, current_percept.periphery, current_percept.amoeba_map,
                                          current_percept.bacteria)
        moves = get_branch_tips(retract, movable, current_percept.amoeba_map, split, split_pt=None)

        move_num = min(mini, len(retract), len(movable))
        return retract[:move_num], moves[:move_num], 0

    def get_branch_tips(self, retract, movable, amoeba_map, split, split_pt):
        retract = np.array(retract)
        retract_even = retract[retract[:, 0]%2==0]
        retract_even[:, 1] += 1 # check cell next to the even retraction cell
        prioritize_rows = []
        curr_col = []
        for row in range(retract_even.shape[0]):
            if amoeba_map[retract_even[row]] == 0:
                # no cell next to even retraction cell
                prioritize_rows.append(row)
                curr_col.append(retract_even[row, 1]-1)

        movable_cells = np.array(movable)
        rightmost_cells = movable_cells[movable_cells[:, 1]<=split_pt] if split else movable_cells
        rightmost_val = movable_cells.max(axis=1)

        moves = []
        for i in len(prioritize_rows):
            row = prioritize_rows[i]
            temp_move = (row, curr_col[i])
            for col in range(rightmost_val, curr_col[i]-1, -1):
                if amoeba_map[row, col] == 0 and amoeba_map[row-1, col] == 1 and amoeba_map[row+1, col] == 1:
                    # check if new location and connect prev row and next row
                    temp_move = (row, col)
                    break
            moves.append(temp_move)

        rightmost_cells = rightmost_cells[rightmost_cells[:, 0]%2==1] # keep only odd rows
        if rightmost_cells.shape[0] == 0:
            return moves
        rightmost_cells = rightmost_cells[(-rightmost_cells[:, 1]).argsort()] # sort cells by col
        rightmost_cells = rightmost_cells[np.unique(rightmost_cells[:, 0], return_index=True)[1]] # keep rightmost cell for each row
        target_col = rightmost_cells.max(axis=1)
        left_col = rightmost_cells.min(axis=1)
        if left_col == target_col:
            target_col += 1
        for i in range(rightmost_cells.shape[0]):
            col = rightmost_cells[i, 1]
            if col < target_col:
                moves.append((rightmost_cells[i, 0], col+1))

        return moves


    def find_movable_cells(self, retract, periphery, amoeba_map, bacteria):
        movable = []
        new_periphery = list(set(periphery).difference(set(retract)))
        for i, j in new_periphery:
            nbr = self.find_movable_neighbor(i, j, amoeba_map, bacteria)
            for x, y in nbr:
                if (x, y) not in movable:
                    movable.append((x, y))

        movable += retract

        return movable

    def find_movable_neighbor(self, x, y, amoeba_map, bacteria):
        out = []
        if (x, y) not in bacteria:
            if amoeba_map[x][(y - 1) % 100] == 0:
                out.append((x, (y - 1) % 100))
            if amoeba_map[x][(y + 1) % 100] == 0:
                out.append((x, (y + 1) % 100))
            if amoeba_map[(x - 1) % 100][y] == 0:
                out.append(((x - 1) % 100, y))
            if amoeba_map[(x + 1) % 100][y] == 0:
                out.append(((x + 1) % 100, y))

        return out

    def split_amoeba(self, amoeba_map) -> bool:
        split = False
        amoeba_begin = False
        amoeba_end = False
        split_col = 0

        for i in range(100):
            curr_column = amoeba_map[:, i]
            value = np.max(curr_column)
            if value == 1:
                if not amoeba_begin:
                    amoeba_begin = True
                elif amoeba_end:
                    split = True
                    split_col = i - 1
                    break
            elif value == 0:
                if amoeba_begin:
                    amoeba_end = True

        return split, split_col

    def sample_column(self, column, num_cells):
        """Function that sample a column of the amoeba map

        Args:
            column (np.ndarray): 1D numpy array of the column
            num_cells (int): number of cells to sample

        Returns:
            move_cells: list of cells to move
        """
        move_cells = []
        # prioritize even row
        for i in range(column.shape[0]):
            if len(move_cells) == num_cells:
                break
            if column[i] == 1 and i % 2 == 0:
                move_cells.append(i)
        # append odd row
        for i in range(column.shape[0]):
            if len(move_cells) == num_cells:
                break
            if column[i] == 1 and i % 2 != 0:
                move_cells.append(i)
        return move_cells
        
    
    def sample_backend(self, amoeba_map, num_cells, split=False) -> list:
        """Function that smaple the backend of the amoeba
        
        Args:
            amoeba_map (np.ndarray): 2D numpy array of the current amoeba map
            num_cells (int): number of cells to sample
            split (bool): whether the amoeba has split or not
        Returns:
            move_cells: list of cells to move
        """
        def find_move_cells(start, num_cells, amoeba_map):
            move_cells = []
            for i in range(start, 100):
                if num_cells == 0:
                    break
                curr_column = amoeba_map[:, i]
                if np.max(curr_column) == 1:
                    additional_cells = self.sample_column(curr_column, num_cells)
                    move_cells += [(j, i) for j in additional_cells]
                    num_cells -=  len(additional_cells)
<<<<<<< HEAD
            return move_cells
        
        start = 0
        if split:
            start = None
            # move pass the first chunk of amoeba
            for i in range(0, 100):
                curr_column = amoeba_map[:, i]
                if np.max(curr_column) == 0:
                    start = i
                    break
        return find_move_cells(start, num_cells, amoeba_map)
                    
                    
=======
            return move_cells
>>>>>>> 4c5123ed
<|MERGE_RESOLUTION|>--- conflicted
+++ resolved
@@ -213,7 +213,6 @@
                     additional_cells = self.sample_column(curr_column, num_cells)
                     move_cells += [(j, i) for j in additional_cells]
                     num_cells -=  len(additional_cells)
-<<<<<<< HEAD
             return move_cells
         
         start = 0
@@ -227,7 +226,4 @@
                     break
         return find_move_cells(start, num_cells, amoeba_map)
                     
-                    
-=======
-            return move_cells
->>>>>>> 4c5123ed
+                    